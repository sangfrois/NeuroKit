.. image:: https://raw.github.com/neuropsychology/NeuroKit/master/docs/img/banner.png
        :target: https://neurokit2.readthedocs.io/en/latest/?badge=latest

.. image:: https://img.shields.io/pypi/pyversions/neurokit2.svg?logo=python&logoColor=FFE873
        :target: https://pypi.python.org/pypi/neurokit2
        
.. image:: https://img.shields.io/pypi/dm/neurokit2
        :target: https://pypi.python.org/pypi/neurokit2

.. image:: https://img.shields.io/pypi/v/neurokit2.svg?logo=pypi&logoColor=FFE873
        :target: https://pypi.python.org/pypi/neurokit2

.. image:: https://img.shields.io/travis/neuropsychology/neurokit/master?label=Travis%20CI&logo=travis
        :target: https://travis-ci.org/neuropsychology/NeuroKit

.. image:: https://codecov.io/gh/neuropsychology/NeuroKit/branch/master/graph/badge.svg
        :target: https://codecov.io/gh/neuropsychology/NeuroKit

.. image:: https://api.codeclimate.com/v1/badges/517cb22bd60238174acf/maintainability
        :target: https://codeclimate.com/github/neuropsychology/NeuroKit/maintainability
        :alt: Maintainability


**The Python Toolbox for Neurophysiological Signal Processing**

This package is the continuation of `NeuroKit 1 <https://github.com/neuropsychology/NeuroKit.py>`_.
It's a user-friendly package providing easy access to advanced biosignal processing routines.
Researchers and clinicians without extensive knowledge of programming or biomedical signal processing
can **analyze physiological data with only two lines of code**.


Quick Example
------------------

.. code-block:: python

    import neurokit2 as nk  
    
    # Download example data
    data = nk.data("bio_eventrelated_100hz")
    
    # Preprocess the data (filter, find peaks, etc.)
    processed_data, info = nk.bio_process(ecg=data["ECG"], rsp=data["RSP"], eda=data["EDA"], sampling_rate=100)
    
    # Compute relevant features
    results = nk.bio_analyze(processed_data, sampling_rate=100)  

And **boom** 💥 your analysis is done 😎

Installation
-------------

To install NeuroKit2, run this command in your terminal:

.. code-block::

    pip install https://github.com/neuropsychology/neurokit/zipball/master
    
If you're not sure how/what to do, be sure to read our `installation guide <https://neurokit2.readthedocs.io/en/latest/installation.html>`_.

Contribution
-------------

NeuroKit2 is a collaborative project with a community of contributors with all levels of development expertise. Thus, if you have some ideas for **improvement**, **new features**, or just want to **learn Python** and do something useful at the same time, do not hesitate and check out the `CONTRIBUTION <https://neurokit2.readthedocs.io/en/latest/tutorials/contributing.html>`_ guide. Once this is done, you can also read our ideas for `first contributions <https://neurokit2.readthedocs.io/en/latest/tutorials/first_contribution.html>`_


Documentation
----------------

.. image:: https://readthedocs.org/projects/neurokit2/badge/?version=latest
        :target: https://neurokit2.readthedocs.io/en/latest/?badge=latest
        :alt: Documentation Status

.. image:: https://img.shields.io/badge/functions-API-orange.svg?colorB=2196F3
        :target: https://neurokit2.readthedocs.io/en/latest/functions.html
        :alt: API
        
.. image:: https://img.shields.io/badge/tutorials-help-orange.svg?colorB=E91E63
        :target: https://neurokit2.readthedocs.io/en/latest/tutorials/index.html
        :alt: Tutorials
        
.. image:: https://img.shields.io/badge/documentation-pdf-purple.svg?colorB=FF9800
        :target: https://neurokit2.readthedocs.io/_/downloads/en/latest/pdf/
        :alt: PDF
        
.. image:: https://mybinder.org/badge_logo.svg
        :target: https://mybinder.org/v2/gh/sangfrois/NeuroKit/dev?urlpath=lab%2Ftree%2Fdocs%2Fexamples
        :alt: Binder
        
.. image:: https://img.shields.io/gitter/room/neuropsychology/NeuroKit.js.svg
        :target: https://gitter.im/NeuroKit/community
        :alt: Chat on Gitter
        

Click on the links above and check out our tutorials:

Guides
^^^^^^^^^^

-  `Recording good quality signals <https://neurokit2.readthedocs.io/en/latest/tutorials/recording.html>`_
-  `What software for physiological signal processing <https://neurokit2.readthedocs.io/en/latest/tutorials/software.html>`_
-  `Install Python and NeuroKit <https://neurokit2.readthedocs.io/en/latest/installation.html>`_
-  `Get familiar with Python in 10 minutes <https://neurokit2.readthedocs.io/en/latest/tutorials/learnpython.html>`_
-  `How to use GitHub to contribute <https://neurokit2.readthedocs.io/en/latest/tutorials/contributing.html>`_
-  `Ideas for first contributions <https://neurokit2.readthedocs.io/en/latest/tutorials/first_contribution.html>`_
-  `Understanding NeuroKit <https://neurokit2.readthedocs.io/en/latest/tutorials/understanding.html>`_
-  `Included datasets <https://neurokit2.readthedocs.io/en/latest/datasets.html>`_
-  `Additional Resources <https://neurokit2.readthedocs.io/en/latest/tutorials/resources.html>`_
-  `Complexity Analysis of Physiological Signals <https://neurokit2.readthedocs.io/en/latest/tutorials/complexity.html>`_


Examples
^^^^^^^^^^

-  `Simulate Artificial Physiological Signals <https://neurokit2.readthedocs.io/en/latest/examples/simulation.html>`_
-  `Customize your Processing Pipeline <https://neurokit2.readthedocs.io/en/latest/examples/custom.html>`_
-  `Event-related Analysis <https://neurokit2.readthedocs.io/en/latest/examples/eventrelated.html>`_
-  `Interval-related Analysis <https://neurokit2.readthedocs.io/en/latest/examples/intervalrelated.html>`_
-  `Analyze Electrodermal Activity (EDA) <https://neurokit2.readthedocs.io/en/latest/examples/eda.html>`_
-  `Analyze Respiratory Rate Variability (RRV) <https://neurokit2.readthedocs.io/en/latest/examples/rrv.html>`_
-  `Extract and Visualize Individual Heartbeats <https://neurokit2.readthedocs.io/en/latest/examples/heartbeats.html>`_
-  `Locate P, Q, S and T waves in ECG <https://neurokit2.readthedocs.io/en/latest/examples/ecg_delineate.html>`_

*You can try out these examples directly* `in your browser <https://github.com/neuropsychology/NeuroKit/tree/master/docs/examples#cloud-based-interactive-examples>`_.

**Don't know which tutorial is suited for your case?** Follow this flowchart:


.. image:: https://raw.github.com/neuropsychology/NeuroKit/master/docs/readme/workflow.png
        :target: https://neurokit2.readthedocs.io/en/latest/?badge=latest
        
Citation
---------

.. image:: https://zenodo.org/badge/218212111.svg
   :target: https://zenodo.org/badge/latestdoi/218212111

.. image:: https://img.shields.io/badge/details-authors-purple.svg?colorB=9C27B0
   :target: https://neurokit2.readthedocs.io/en/latest/credits.html
   

.. code-block:: python

    nk.cite()


.. code-block:: tex

    You can cite NeuroKit2 as follows:

    - Makowski, D., Pham, T., Lau, Z. J., Brammer, J. C., Lesspinasse, F., Pham, H.,
      Schölzel, C., & S H Chen, A. (2020). NeuroKit2: A Python Toolbox for Neurophysiological 
      Signal Processing. Retrieved March 28, 2020, from https://github.com/neuropsychology/NeuroKit

    Full bibtex reference:

    @misc{neurokit2,
      doi = {10.5281/ZENODO.3597887},
      url = {https://github.com/neuropsychology/NeuroKit},
      author = {Makowski, Dominique and Pham, Tam and Lau, Zen J. and Brammer, Jan C. and Lespinasse, Fran\c{c}ois and Pham, Hung and Schölzel, Christopher and S H Chen, Annabel},
      title = {NeuroKit2: A Python Toolbox for Neurophysiological Signal Processing},
      publisher = {Zenodo},
      year = {2020},
    }

..
    Design
    --------

    *NeuroKit2* is designed to provide a **consistent**, **accessible** yet **powerful** and **flexible** API. 

    - **Consistency**: For each type of signals (ECG, RSP, EDA, EMG...), the same function names are called (in the form :code:`signaltype_functiongoal()`) to achieve equivalent goals, such as :code:`*_clean()`, :code:`*_findpeaks()`, :code:`*_process()`, :code:`*_plot()` (replace the star with the signal type, e.g., :code:`ecg_clean()`).
    - **Accessibility**: Using NeuroKit2 is made very easy for beginners through the existence of powerful high-level "master" functions, such as :code:`*_process()`, that performs cleaning, preprocessing and processing with sensible defaults.
    - **Flexibility**: However, advanced users can very easily build their own custom analysis pipeline by using the mid-level functions (such as :code:`*_clean()`, :code:`*_rate()`), offering more control and flexibility over their parameters.


Physiological Data Preprocessing
---------------------------------

Simulate physiological signals
^^^^^^^^^^^^^^^^^^^^^^^^^^^^^^^

.. code-block:: python

    import numpy as np
    import pandas as pd
    import neurokit2 as nk

    # Generate synthetic signals
    ecg = nk.ecg_simulate(duration=10, heart_rate=70)
    ppg = nk.ppg_simulate(duration=10, heart_rate=70)
    rsp = nk.rsp_simulate(duration=10, respiratory_rate=15)
    eda = nk.eda_simulate(duration=10, scr_number=3)
    emg = nk.emg_simulate(duration=10, burst_number=2)

    # Visualise biosignals
    data = pd.DataFrame({"ECG": ecg,
                         "PPG": ppg,
                         "RSP": rsp,
                         "EDA": eda,
                         "EMG": emg})
    nk.signal_plot(data, subplots=True)


.. image:: https://raw.github.com/neuropsychology/NeuroKit/master/docs/readme/README_simulation.png
        :target: https://neurokit2.readthedocs.io/en/latest/examples/simulation.html


Electrodermal Activity (EDA/GSR)
^^^^^^^^^^^^^^^^^^^^^^^^^^^^^^^^^

.. code-block:: python

    # Generate 10 seconds of EDA signal (recorded at 250 samples / second) with 2 SCR peaks
    eda = nk.eda_simulate(duration=10, sampling_rate=250, scr_number=2, drift=0.01)

    # Process it
    signals, info = nk.eda_process(eda, sampling_rate=250)

    # Visualise the processing
    nk.eda_plot(signals, sampling_rate=250)

.. image:: https://raw.github.com/neuropsychology/NeuroKit/master/docs/readme/README_eda.png
        :target: https://neurokit2.readthedocs.io/en/latest/examples/eda.html


Cardiac activity (ECG)
^^^^^^^^^^^^^^^^^^^^^^^^^^^^^^^

.. code-block:: python

    # Generate 15 seconds of ECG signal (recorded at 250 samples / second)
    ecg = nk.ecg_simulate(duration=15, sampling_rate=250, heart_rate=70)

    # Process it
    signals, info = nk.ecg_process(ecg, sampling_rate=250)

    # Visualise the processing
    nk.ecg_plot(signals, sampling_rate=250)


.. image:: https://raw.github.com/neuropsychology/NeuroKit/master/docs/readme/README_ecg.png
        :target: https://neurokit2.readthedocs.io/en/latest/examples/heartbeats.html


Respiration (RSP)
^^^^^^^^^^^^^^^^^^^

.. code-block:: python

    # Generate one minute of respiratory (RSP) signal (recorded at 250 samples / second)
    rsp = nk.rsp_simulate(duration=60, sampling_rate=250, respiratory_rate=15)

    # Process it
    signals, info = nk.rsp_process(rsp, sampling_rate=250)

    # Visualise the processing
    nk.rsp_plot(signals, sampling_rate=250)


.. image:: https://raw.github.com/neuropsychology/NeuroKit/master/docs/readme/README_rsp.png
        :target: https://neurokit2.readthedocs.io/en/latest/examples/rrv.html


Electromyography (EMG)
^^^^^^^^^^^^^^^^^^^^^^^

.. code-block:: python

    # Generate 10 seconds of EMG signal (recorded at 250 samples / second)
    emg = nk.emg_simulate(duration=10, sampling_rate=250, burst_number=3)

    # Process it
    signal, info = nk.emg_process(emg, sampling_rate=250)

    # Visualise the processing
    nk.emg_plot(signals, sampling_rate=250)


.. image:: https://raw.github.com/neuropsychology/NeuroKit/master/docs/readme/README_emg.png


Photoplethysmography (PPG/BVP)
^^^^^^^^^^^^^^^^^^^^^^^^^^^^^^^

.. code-block:: python

    # Generate 15 seconds of PPG signal (recorded at 250 samples / second)
    ppg = nk.ppg_simulate(duration=15, sampling_rate=250, heart_rate=70)



Electrogastrography (EGG)
^^^^^^^^^^^^^^^^^^^^^^^^^^^^^^^

Consider `helping us develop it <https://neurokit2.readthedocs.io/en/latest/tutorials/contributing.html>`_!


Electrooculography (EOG)
^^^^^^^^^^^^^^^^^^^^^^^^^^

Consider `helping us develop it <https://neurokit2.readthedocs.io/en/latest/tutorials/contributing.html>`_!

Physiological Data Analysis
----------------------------

The analysis of physiological data usually comes in two types, **event-related** or **interval-related**.

<<<<<<< HEAD

.. image:: https://raw.github.com/neuropsychology/NeuroKit/master/docs/readme/features.png

=======
.. image:: https://raw.github.com/neuropsychology/NeuroKit/master/docs/img/features.png
>>>>>>> 2c62f3e9

Event-related
^^^^^^^^^^^^^^

This type of analysis refers to physiological changes immediately occurring in response to an event.
For instance, physiological changes following the presentation of a stimulus (e.g., an emotional stimulus) indicated by
the dotted lines in the figure above. In this situation the analysis is epoch-based.
An epoch is a short chunk of the physiological signal (usually < 10 seconds), that is locked to a specific stimulus and hence
the physiological signals of interest are time-segmented accordingly. This is represented by the orange boxes in the figure above.
In this case, using `bio_analyze()` will compute features like rate changes, peak characteristics and phase characteristics.

- `Event-related example <https://neurokit2.readthedocs.io/en/latest/examples/eventrelated.html>`_

Interval-related
^^^^^^^^^^^^^^^^^

This type of analysis refers to the physiological characteristics and features that occur over
longer periods of time (from a few seconds to days of activity). Typical use cases are either
periods of resting-state, in which the activity is recorded for several minutes while the participant
is at rest, or during different conditions in which there is no specific time-locked event
(e.g., watching movies, listening to music, engaging in physical activity, etc.). For instance,
this type of analysis is used when people want to compare the physiological activity under different
intensities of physical exercise, different types of movies, or different intensities of
stress. To compare event-related and interval-related analysis, we can refer to the example figure above.
For example, a participant might be watching a 20s-long short film where particular stimuli of
interest in the movie appears at certain time points (marked by the dotted lines). While
event-related analysis pertains to the segments of signals within the orange boxes (to understand the physiological
changes pertaining to the appearance of stimuli), interval-related analysis can be
applied on the entire 20s duration to investigate how physiology fluctuates in general.
In this case, using `bio_analyze()` will compute features such as rate characteristics (in particular,
variability metrices) and peak characteristics.

- `Interval-related example <https://neurokit2.readthedocs.io/en/latest/examples/intervalrelated.html>`_


Miscellaneous
----------------------------

Signal Processing
^^^^^^^^^^^^^^^^^^^^^^^^^^^^^^^^^^^^^^^^^^^^^^^

- TODO


Heart Rate Variability (HRV)
^^^^^^^^^^^^^^^^^^^^^^^^^^^^^^^^^^^^^^^^^^^^^^^

- **Compute HRV indices**

  - **Time domain**: RMSSD, MeanNN, SDNN, SDSD, CVNN etc.
  - **Frequency domain**: Spectral power density in various frequency bands (Ultra low/ULF, Very low/VLF, Low/LF, High/HF, Very high/VHF), Ratio of LF to HF power, Normalized LF (LFn) and HF (HFn), Log transformed HF (LnHF)
  - **Nonlinear domain**: Spread of RR intervals (SD1, SD2, ratio between SD2 to SD1), Cardiac Sympathetic Index (CSI), Cardial Vagal Index (CVI), Modified CSI, Sample Entropy (SampEn)
  

.. code-block:: python
    
    # Download data
    data = nk.data("bio_resting_5min_100hz")
    
    # Find peaks
    peaks, info = nk.ecg_peaks(data["ECG"], sampling_rate=100)
    
    # Compute HRV indices
    nk.hrv(peaks, sampling_rate=100, show=True)
    >>>    HRV_RMSSD  HRV_MeanNN   HRV_SDNN  ...   HRV_CVI  HRV_CSI_Modified  HRV_SampEn
    >>> 0  69.697983  696.395349  62.135891  ...  4.829101        592.095372    1.259931


<<<<<<< HEAD

.. image:: https://raw.github.com/neuropsychology/NeuroKit/master/docs/readme/README_hrv.png

=======
.. image:: https://raw.github.com/neuropsychology/NeuroKit/master/docs/img/README_hrv.png
>>>>>>> 2c62f3e9


Complexity (Entropy, Fractal Dimensions, ...)
^^^^^^^^^^^^^^^^^^^^^^^^^^^^^^^^^^^^^^^^^^^^^^^

- **Optimize complexity parameters** (delay *tau*, dimension *m*, tolerance *r*)

.. code-block:: python

    # Generate signal
    signal = nk.signal_simulate(duration=10, frequency=1, noise=0.01)

    # Find optimal time delay, embedding dimension and r
    parameters = nk.complexity_optimize(signal, show=True)

<<<<<<< HEAD

.. image:: https://raw.github.com/neuropsychology/NeuroKit/master/docs/readme/README_complexity_optimize.png\
        :target: https://neurokit2.readthedocs.io/en/latest/tutorials/complexity.html

=======
.. image:: https://raw.github.com/neuropsychology/NeuroKit/master/docs/img/README_complexity_optimize.png\
        :target: https://neurokit2.readthedocs.io/en/latest/tutorials/complexity.html
>>>>>>> 2c62f3e9

- **Compute complexity features**

  - **Entropy**: Sample Entropy (SampEn), Approximate Entropy (ApEn), Fuzzy Entropy (FuzzEn), Multiscale Entropy (MSE), Shannon Entropy (ShEn)
  - **Fractal dimensions**: Correlation Dimension D2, ...
  - **Detrended Fluctuation Analysis**
  
.. code-block:: python

    nk.entropy_sample(signal)
    nk.entropy_approximate(signal)


Statistics
^^^^^^^^^^^^^^^^^^^^^^^^^^^^^^^^^^^^^^^^^^^^^^^

- **Highest Density Interval**

.. code-block:: python

    x = np.random.normal(loc=0, scale=1, size=100000)

    ci_min, ci_max = nk.hdi(x, ci=0.95, show=True)

.. image:: https://raw.github.com/neuropsychology/NeuroKit/master/docs/readme/README_hdi.png

Popularity
---------------------

.. image:: https://img.shields.io/pypi/dd/neurokit2
        :target: https://pypi.python.org/pypi/neurokit2
        
.. image:: https://img.shields.io/github/stars/neuropsychology/NeuroKit   
        :target: https://github.com/neuropsychology/NeuroKit/stargazers
        
.. image:: https://img.shields.io/github/forks/neuropsychology/NeuroKit   
        :target: https://github.com/neuropsychology/NeuroKit/network


.. image:: https://raw.github.com/neuropsychology/NeuroKit/master/docs/readme/README_popularity.png
        :target: https://pypi.python.org/pypi/neurokit2


  
Notes
-------

*The authors do not provide any warranty. If this software causes your keyboard to blow up, your brain to liquify, your toilet to clog or a zombie plague to break loose, the authors CANNOT IN ANY WAY be held responsible.*<|MERGE_RESOLUTION|>--- conflicted
+++ resolved
@@ -306,13 +306,10 @@
 
 The analysis of physiological data usually comes in two types, **event-related** or **interval-related**.
 
-<<<<<<< HEAD
+
 
 .. image:: https://raw.github.com/neuropsychology/NeuroKit/master/docs/readme/features.png
 
-=======
-.. image:: https://raw.github.com/neuropsychology/NeuroKit/master/docs/img/features.png
->>>>>>> 2c62f3e9
 
 Event-related
 ^^^^^^^^^^^^^^
@@ -381,13 +378,9 @@
     >>> 0  69.697983  696.395349  62.135891  ...  4.829101        592.095372    1.259931
 
 
-<<<<<<< HEAD
 
 .. image:: https://raw.github.com/neuropsychology/NeuroKit/master/docs/readme/README_hrv.png
 
-=======
-.. image:: https://raw.github.com/neuropsychology/NeuroKit/master/docs/img/README_hrv.png
->>>>>>> 2c62f3e9
 
 
 Complexity (Entropy, Fractal Dimensions, ...)
@@ -403,15 +396,12 @@
     # Find optimal time delay, embedding dimension and r
     parameters = nk.complexity_optimize(signal, show=True)
 
-<<<<<<< HEAD
+
 
 .. image:: https://raw.github.com/neuropsychology/NeuroKit/master/docs/readme/README_complexity_optimize.png\
         :target: https://neurokit2.readthedocs.io/en/latest/tutorials/complexity.html
 
-=======
-.. image:: https://raw.github.com/neuropsychology/NeuroKit/master/docs/img/README_complexity_optimize.png\
-        :target: https://neurokit2.readthedocs.io/en/latest/tutorials/complexity.html
->>>>>>> 2c62f3e9
+
 
 - **Compute complexity features**
 
