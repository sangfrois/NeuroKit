--- conflicted
+++ resolved
@@ -6,11 +6,7 @@
 from ..misc import listify
 
 
-<<<<<<< HEAD
 def epochs_create(data, events, sampling_rate=1000, epochs_start=0, epochs_end=1, phys_event=False, event_labels=None, event_conditions=None, baseline_correction=False):
-=======
-def epochs_create(data, events=None, sampling_rate=1000, epochs_start=0, epochs_end=1, event_labels=None, event_conditions=None, baseline_correction=False):
->>>>>>> 6cdbfa51
     """
     Epoching a dataframe.
 
@@ -78,7 +74,7 @@
         data = data[0]
 
     if isinstance(data, list) or isinstance(data, np.ndarray) or isinstance(data, pd.Series):
-        data = pd.DataFrame({"Signal": list(data)}) 
+        data = pd.DataFrame({"Signal": list(data)})
 
     # Sanitize events input
     if events is None:
@@ -88,16 +84,16 @@
         events = np.linspace(0, len(data), events + 2)[1:-1]
     if isinstance(events, dict) is False:
         events = _events_find_label({"onset": events}, event_labels=event_labels, event_conditions=event_conditions)
-      
+
     event_onsets = list(events["onset"])
     event_labels = list(events["label"])
-    
+
     if 'condition' in events.keys():
         event_conditions = list(events["condition"])
 
     # Create epochs
     parameters = listify(onset=event_onsets, label=event_labels, condition=event_conditions, start=epochs_start, end=epochs_end)
-    
+
     # parameters['duration'] will take events_onset intervals if you're looking at a physiological cycle
     if phys_event is True:
         parameters["duration"] = events["onset"][1:]-events["onset"][:-1]
@@ -105,16 +101,16 @@
         parameters["duration"] = np.append(parameters["duration"], values = [0])
         parameters["onset"] = np.insert(parameters["onset"], 0, 0)
         parameters["end"] = (parameters["duration"]/sampling_rate) # epoch_end is overwritten
-        
-        
+
+
     # Default ['duration'] is calculted from a priori known end and start point specified by user or default
     else:
         parameters["duration"] = np.array(parameters["end"]) - np.array(parameters["start"])
-    
+
         #Find the maximum numbers in an epoch
-        epoch_max_duration = int(max((i * sampling_rate for i in parameters["duration"]))) 
+        epoch_max_duration = int(max((i * sampling_rate for i in parameters["duration"])))
 
-        # Then extend data by the max samples in epochs * NaN                              
+        # Then extend data by the max samples in epochs * NaN
         buffer = pd.DataFrame(index=range(epoch_max_duration), columns=data.columns)
         data = data.append(buffer, ignore_index=True, sort=False)
         data = buffer.append(data, ignore_index=True, sort=False)
@@ -128,7 +124,7 @@
 
         # Find indices
         start = parameters["onset"][i] + (parameters["start"][i] * sampling_rate)
-        
+
         if phys_event is True:
             end = parameters['onset'][i] + parameters['duration'][i] # end is simply onset + duration for a phys cycle
 
