--- conflicted
+++ resolved
@@ -57,12 +57,8 @@
     ax0.scatter(x_axis[peaks], rsp_signals["RSP_Clean"][peaks], color='red',
                 label="Inhalation Peaks", zorder=3)
     ax0.scatter(x_axis[troughs], rsp_signals["RSP_Clean"][troughs],
-<<<<<<< HEAD
-                color='orange', label="Exhalation Troughs", zorder=2)
-=======
                 color='orange', label="Exhalation Troughs", zorder=4)
 
->>>>>>> 6d73d133
     ax0.legend(loc='upper right')
 
 
